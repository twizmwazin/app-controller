use std::{collections::BTreeMap, net::IpAddr, str::FromStr};

use crate::types::{
<<<<<<< HEAD
    App, AppConfig, AppId, AppStatus, ContainerConfig, ContainerIndex, ContainerOutput,
    InteractionModel,
=======
    App, AppConfig, AppId, AppStatus, ContainerConfig, ImagePullPolicy, InteractionModel,
>>>>>>> c525c24a
};
use k8s_openapi::{
    api::{
        apps::v1::{Deployment, DeploymentSpec},
        core::v1::{
<<<<<<< HEAD
            ConfigMap, Container, ContainerPort, EnvVar, HTTPGetAction, Pod, PodSpec,
=======
            ConfigMap, Container, ContainerPort, EnvVar, ExecAction, HTTPGetAction, PodSpec,
>>>>>>> c525c24a
            PodTemplateSpec, Probe, SecurityContext, Service, ServicePort, ServiceSpec, Volume,
            VolumeMount,
        },
    },
    apimachinery::pkg::{apis::meta::v1::LabelSelector, util::intstr::IntOrString},
};
use kube::{
    api::{AttachParams, ListParams, ObjectMeta, Patch},
    Api, Client,
};
use poem_openapi::types::ParseFromParameter;
use tokio::io::AsyncReadExt;

use super::{AppControllerBackend, BackendError};

static X11_HOST_IMAGE: &str = "ghcr.io/twizmwazin/app-controller/x11-host";
static DOCKER_DIND_IMAGE: &str = "docker:dind";

/// KubernetesBackend implements the app controller backend using Kubernetes resources.
///
/// # Kubernetes Resources
///
/// Each app is represented by the following Kubernetes resources:
///
/// - A Kubernetes Deployment: Contains the main application containers and initialization
///   containers. The deployment has zero replicas when the app is stopped and one
///   replica when the app is running.
///
/// - A Kubernetes Service: Provides network access to the app, exposing ports for
///   VNC (5910) and VNC WebSocket (5911) connections.
///
/// - Kubernetes ConfigMaps: Created for containers with configuration data.
///   Stores the container configuration that's mounted into the specific container.
///
/// # Data Storage
///
/// App data is stored in Kubernetes as follows:
///
/// ## Labels:
/// - `app-controller-id`: Uniquely identifies the app resources (random 32-bit integer)
///
/// ## Annotations:
/// - `app-controller-name`: The app name
/// - `app-controller-interaction-model`: The app's interaction model
/// - `app-controller-always-pull-images`: "true" or "false" to control image pull policy (deprecated, use container-specific image_pull_policy instead)
/// - `app-controller-enable-docker`: "true" or "false" to control Docker sidecar availability
/// - `app-controller-autostart`: "true" or "false" to control whether the app starts automatically upon creation
/// - `app-controller-container-{index}-image`: Image for container at index
/// - `app-controller-container-{index}-config`: Config for container at index (if any)
///
/// ## App State:
/// - App state (running/stopped) is represented by the deployment's replica count:
///   - 0 replicas = stopped
///   - 1 replica = running
pub struct KubernetesBackend {
    client: Client,
}

impl KubernetesBackend {
    pub fn new(client: Client) -> Self {
        Self { client }
    }

    /// Retrieves a Kubernetes Deployment by app ID.
    ///
    /// This method finds the deployment by filtering on the `app-controller-id` label.
    /// Returns BackendError::NotFound if no deployment exists with the given ID.
    async fn get_deployment(&self, id: AppId) -> Result<Deployment, BackendError> {
        let deployment_api: Api<Deployment> = Api::default_namespaced(self.client.clone());
        // Find the deployment with the correct app-controller-id label
        let list_params = ListParams::default().labels(&format!("app-controller-id={}", id));
        let list = deployment_api.list(&list_params).await?;

        // There should be only one deployment with the given ID.
        let deployment = list
            .items
            .into_iter()
            .next()
            .ok_or(BackendError::NotFound)?;

        Ok(deployment)
    }

    /// Converts a Kubernetes Deployment into an App object.
    ///
    /// Extracts app information from the deployment's labels and annotations.
    fn make_app_for_deployment(&self, deployment: Deployment) -> Result<App, BackendError> {
        let name = deployment.metadata.name.unwrap_or("unknown".to_string());
        let id: u32 = deployment
            .metadata
            .labels
            .ok_or(BackendError::InternalError(format!(
                "Deployment {} missing labels",
                name
            )))?
            .get("app-controller-id")
            .ok_or(BackendError::InternalError(format!(
                "Deployment {} missing app-controller-id",
                name
            )))?
            .parse()
            .map_err(|_| {
                BackendError::InternalError(format!(
                    "Invalid app-controller-id label for deployment {}",
                    name
                ))
            })?;

        let annotations = deployment
            .metadata
            .annotations
            .ok_or(BackendError::InternalError(format!(
                "Deployment {} missing annotations",
                name
            )))?;

        // Get the basic app config
        let mut config = AppConfig {
            name: annotations
                .get("app-controller-name")
                .ok_or(BackendError::InternalError(format!(
                    "Missing app-controller-name annotation for deployment {}",
                    name
                )))?
                .to_string(),
            interaction_model: InteractionModel::parse_from_parameter(
                annotations.get("app-controller-interaction-model").ok_or(
                    BackendError::InternalError(format!(
                        "Missing app-controller-interaction-model annotation for deployment {}",
                        name
                    )),
                )?,
            )?,
            images: Vec::new(),
            containers: Vec::new(),
            always_pull_images: annotations
                .get("app-controller-always-pull-images")
                .map(|s| s == "true")
                .unwrap_or(false),
            enable_docker: annotations
                .get("app-controller-enable-docker")
                .map(|s| s == "true")
                .unwrap_or(false),
            autostart: annotations
                .get("app-controller-autostart")
                .map(|s| s == "true")
                .unwrap_or(false),
        };

        // Get the containers from the pod template spec
        let containers = deployment
            .spec
            .as_ref()
            .and_then(|spec| spec.template.spec.as_ref())
            .map(|pod_spec| pod_spec.containers.clone())
            .unwrap_or_default();

        // Look for container-specific annotations
        let mut index = 0;
        while let Some(image) =
            annotations.get(&format!("app-controller-container-{}-image", index))
        {
            // Get the corresponding container from the pod spec
            let k8s_container = containers.get(index);

            // Get image pull policy from the Kubernetes container if available
            let image_pull_policy = k8s_container
                .and_then(|c| c.image_pull_policy.as_ref())
                .and_then(|policy| match policy.as_str() {
                    "Always" => Some(ImagePullPolicy::Always),
                    "Never" => Some(ImagePullPolicy::Never),
                    "IfNotPresent" => Some(ImagePullPolicy::IfNotPresent),
                    _ => None,
                });

            let container_config = ContainerConfig {
                image: image.to_string(),
                config: annotations
                    .get(&format!("app-controller-container-{}-config", index))
                    .map(|s| s.to_string()),
                image_pull_policy,
            };
            config.containers.push(container_config);
            index += 1;
        }

        Ok::<App, BackendError>(App {
            id: id.into(),
            config,
        })
    }
}

impl AppControllerBackend for KubernetesBackend {
    async fn create_app(&self, config: AppConfig) -> Result<App, BackendError> {
        // To create an app, we need a service and a deployment. The deployment's
        // initial replica count is determined by the autostart parameter.

        let unique_id: u32 = rand::random();
        let name = format!("{}-{:08x}", config.name, unique_id);

        let labels = BTreeMap::from([("app-controller-id".to_string(), format!("{}", unique_id))]);
        let mut annotations = BTreeMap::from([
            ("app-controller-name".to_string(), config.name.clone()),
            (
                "app-controller-interaction-model".to_string(),
                config.interaction_model.to_string(),
            ),
            (
                "app-controller-always-pull-images".to_string(),
                config.always_pull_images.to_string(),
            ),
            (
                "app-controller-enable-docker".to_string(),
                config.enable_docker.to_string(),
            ),
            (
                "app-controller-autostart".to_string(),
                config.autostart.to_string(),
            ),
        ]);

        // Get the containers for this app
        let containers = config.get_containers();

        // Add container-specific annotations
        for (i, container) in containers.iter().enumerate() {
            annotations.insert(
                format!("app-controller-container-{}-image", i),
                container.image().to_string(),
            );

            if let Some(config) = container.config() {
                annotations.insert(
                    format!("app-controller-container-{}-config", i),
                    config.to_string(),
                );
            }

            // We don't need to store image_pull_policy in annotations
            // as we can retrieve it directly from the Kubernetes container spec
        }

        // Get container configs as a map from container index to config
        let container_configs = config.get_container_configs();

        // Create ConfigMaps for container configs
        let mut config_map_volumes = Vec::new();
        for (index, config_data) in &container_configs {
            let config_map_name = format!("{}-container-{}-config", name, index);
            let config_map = ConfigMap {
                metadata: ObjectMeta {
                    name: Some(config_map_name.clone()),
                    labels: Some(labels.clone()),
                    ..Default::default()
                },
                data: Some(BTreeMap::from([(
                    "config".to_string(),
                    config_data.clone(),
                )])),
                ..Default::default()
            };

            let config_map_api: Api<ConfigMap> = Api::default_namespaced(self.client.clone());
            config_map_api
                .create(&Default::default(), &config_map)
                .await?;

            // Add volume for this config map
            config_map_volumes.push((
                *index,
                Volume {
                    name: format!("container-{}-config", index),
                    config_map: Some(k8s_openapi::api::core::v1::ConfigMapVolumeSource {
                        name: config_map_name,
                        ..Default::default()
                    }),
                    ..Default::default()
                },
            ));
        }

        let service = Service {
            metadata: ObjectMeta {
                name: Some(name.clone()),
                labels: Some(labels.clone()),
                annotations: Some(annotations.clone()),
                ..Default::default()
            },
            spec: Some(ServiceSpec {
                selector: Some(labels.clone()),
                ports: Some(vec![
                    ServicePort {
                        name: Some("vnc".to_string()),
                        protocol: Some("TCP".to_string()),
                        port: 5910,
                        ..Default::default()
                    },
                    ServicePort {
                        name: Some("vnc-websocket".to_string()),
                        protocol: Some("TCP".to_string()),
                        port: 5911,
                        ..Default::default()
                    },
                ]),
                ..Default::default()
            }),
            ..Default::default()
        };

        let deployment = Deployment {
            metadata: ObjectMeta {
                name: Some(name.clone()),
                labels: Some(labels.clone()),
                annotations: Some(annotations.clone()),
                ..Default::default()
            },
            spec: Some(DeploymentSpec {
                replicas: Some(if config.autostart { 1 } else { 0 }),
                selector: LabelSelector {
                    match_labels: Some(labels.clone()),
                    ..Default::default()
                },
                template: PodTemplateSpec {
                    metadata: Some(ObjectMeta {
                        labels: Some(labels.clone()),
                        ..Default::default()
                    }),
                    spec: Some({
                        // Create a volume for container outputs
                        let output_volume = Volume {
                            name: "container-outputs".to_string(),
                            empty_dir: Some(k8s_openapi::api::core::v1::EmptyDirVolumeSource {
                                ..Default::default()
                            }),
                            ..Default::default()
                        };

                        // Add the output volume to the list of volumes
                        let mut all_volumes = config_map_volumes
                            .iter()
                            .map(|(_, v)| v.clone())
                            .collect::<Vec<Volume>>();
                        all_volumes.push(output_volume);

                        // Create the pod spec
                        PodSpec {
                            init_containers: Some({
                                let mut init_containers = vec![Container {
                                    name: "x11-host".to_string(),
                                    image: Some(X11_HOST_IMAGE.to_string()),
                                    ports: Some(vec![
                                        ContainerPort {
                                            container_port: 5910,
                                            ..Default::default()
                                        },
                                        ContainerPort {
                                            container_port: 5911,
                                            ..Default::default()
                                        },
                                    ]),
                                    restart_policy: Some("Always".to_string()),
                                    security_context: Some(SecurityContext {
                                        privileged: Some(true),
                                        ..Default::default()
                                    }),
                                    liveness_probe: Some(Probe {
                                        exec: Some(ExecAction {
                                            command: Some(vec![
                                                "sh".to_string(),
                                                "-c".to_string(),
                                                "DISPLAY=:0 xset q > /dev/null 2>&1".to_string(),
                                            ]),
                                        }),
                                        ..Default::default()
                                    }),
                                    ..Default::default()
                                }];

                                // Add Docker sidecar container if Docker is enabled
                                if config.enable_docker {
                                    init_containers.push(Container {
                                        name: "docker-daemon".to_string(),
                                        image: Some(DOCKER_DIND_IMAGE.to_string()),
                                        command: Some(vec![
                                            "dockerd".to_string(),
                                            "--host=tcp://0.0.0.0:2375".to_string(),
                                            "--tls=false".to_string(),
                                        ]),
                                        restart_policy: Some("Always".to_string()),
                                        security_context: Some(SecurityContext {
                                            privileged: Some(true),
                                            ..Default::default()
                                        }),
                                        liveness_probe: Some(Probe {
                                            http_get: Some(HTTPGetAction {
                                                port: IntOrString::Int(2375),
                                                path: Some("/_ping".to_string()),
                                                ..Default::default()
                                            }),
                                            ..Default::default()
                                        }),
                                        ..Default::default()
                                    });
                                }

                                init_containers
                            }),
                            containers: containers
                                .iter()
                                .enumerate()
                                .map(|(index, container_spec)| {
                                    // Prepare environment variables
                                    let mut env_vars = vec![EnvVar {
                                        name: "DISPLAY".to_string(),
                                        value: Some(":0.0".to_string()),
                                        ..Default::default()
                                    }];

                                    // Add AC_CONTAINER_CONFIG env var if this container has config
                                    if container_configs.contains_key(&index) {
                                        env_vars.push(EnvVar {
                                            name: "AC_CONTAINER_CONFIG".to_string(),
                                            value: Some(
                                                "/etc/app-controller/config/config".to_string(),
                                            ),
                                            ..Default::default()
                                        });
                                    }

                                    // Add AC_CONTAINER_OUTPUT env var for all containers except X11
                                    let output_path = format!("/outputs/container-{}.log", index);
                                    env_vars.push(EnvVar {
                                        name: "AC_CONTAINER_OUTPUT".to_string(),
                                        value: Some(output_path),
                                        ..Default::default()
                                    });

                                    // Add docker host env var if Docker is enabled
                                    if config.enable_docker {
                                        env_vars.push(EnvVar {
                                            name: "DOCKER_HOST".to_string(),
                                            value: Some("tcp://127.0.0.1:2375".to_string()),
                                            ..Default::default()
                                        });
                                    }

                                    // Determine image pull policy
                                    // Container-specific image_pull_policy takes precedence over app-level always_pull_images
                                    let image_pull_policy =
                                        if let Some(policy) = container_spec.image_pull_policy() {
                                            // Use container-specific policy if specified
                                            policy.to_string()
                                        } else if config.always_pull_images {
                                            // Fall back to app-level always_pull_images (deprecated)
                                            "Always".to_string()
                                        } else {
                                            // Default to IfNotPresent
                                            "IfNotPresent".to_string()
                                        };

                                    // Prepare volume mounts
                                    let mut volume_mounts = Vec::new();

                                    // Add config volume mount if this container has config
                                    if container_configs.contains_key(&index) {
                                        volume_mounts.push(VolumeMount {
                                            name: format!("container-{}-config", index),
                                            mount_path: "/etc/app-controller/config".to_string(),
                                            ..Default::default()
                                        });
                                    }

                                    // Add output volume mount for all containers
                                    volume_mounts.push(VolumeMount {
                                        name: "container-outputs".to_string(),
                                        mount_path: "/outputs".to_string(),
                                        ..Default::default()
                                    });

                                    let volume_mounts = if !volume_mounts.is_empty() {
                                        Some(volume_mounts)
                                    } else {
                                        None
                                    };

                                    Container {
                                        name: format!(
                                            "{}-{}",
                                            extract_package(container_spec.image())
                                                .unwrap_or("unknown".to_string()),
                                            index
                                        ),
                                        image: Some(container_spec.image().to_string()),
                                        env: Some(env_vars),
                                        image_pull_policy: Some(image_pull_policy),
                                        volume_mounts,
                                        ..Default::default()
                                    }
                                })
                                .collect(),
                            volumes: Some(all_volumes),
                            ..Default::default()
                        }
                    }),
                },
                ..Default::default()
            }),
            ..Default::default()
        };

        // Create the service.
        let service_api: Api<Service> = Api::default_namespaced(self.client.clone());
        service_api.create(&Default::default(), &service).await?;

        // Create the deployment.
        let deployment_api: Api<Deployment> = Api::default_namespaced(self.client.clone());
        deployment_api
            .create(&Default::default(), &deployment)
            .await?;

        Ok(App {
            id: unique_id as u64,
            config,
        })
    }

    async fn start_app(&self, id: AppId) -> Result<AppStatus, BackendError> {
        // Starting an app means scaling up the deployment to 1 replica.

        let deployment = self.get_deployment(id).await?;
        let name = deployment.metadata.name.ok_or(BackendError::NotFound)?;
        let deployment_api: Api<Deployment> = Api::default_namespaced(self.client.clone());

        let patch = Patch::Merge(serde_json::json!({
            "spec": {
                "replicas": 1,
            },
        }));
        deployment_api
            .patch(&name, &Default::default(), &patch)
            .await?;

        Ok(AppStatus::Running)
    }

    async fn stop_app(&self, id: AppId) -> Result<AppStatus, BackendError> {
        // Stopping an app means scaling down the deployment to 0 replicas.

        let deployment = self.get_deployment(id).await?;
        let name = deployment.metadata.name.ok_or(BackendError::NotFound)?;
        let deployment_api: Api<Deployment> = Api::default_namespaced(self.client.clone());

        let patch = Patch::Merge(serde_json::json!({
            "spec": {
                "replicas": 0,
            },
        }));
        deployment_api
            .patch(&name, &Default::default(), &patch)
            .await?;

        Ok(AppStatus::Stopped)
    }

    async fn delete_app(&self, id: AppId) -> Result<(), BackendError> {
        // Deleting an app means deleting the service and deployment.

        let deployment = self.get_deployment(id).await?;
        let name = deployment.metadata.name.ok_or(BackendError::NotFound)?;
        let service_api: Api<Service> = Api::default_namespaced(self.client.clone());
        let deployment_api: Api<Deployment> = Api::default_namespaced(self.client.clone());
        let config_map_api: Api<ConfigMap> = Api::default_namespaced(self.client.clone());

        // Delete all resources with the app-controller-id label
        let list_params = ListParams::default().labels(&format!("app-controller-id={}", id));
        let config_maps = config_map_api.list(&list_params).await?;
        for config_map in config_maps.items {
            if let Some(name) = config_map.metadata.name {
                config_map_api.delete(&name, &Default::default()).await?;
            }
        }

        service_api.delete(&name, &Default::default()).await?;
        deployment_api.delete(&name, &Default::default()).await?;

        Ok(())
    }

    async fn get_app(&self, id: AppId) -> Result<App, BackendError> {
        self.make_app_for_deployment(self.get_deployment(id).await?)
    }

    async fn get_all_apps(&self) -> Result<Vec<App>, BackendError> {
        let deployment_api: Api<Deployment> = Api::default_namespaced(self.client.clone());
        let list = deployment_api
            .list(&ListParams {
                label_selector: Some("app-controller-id".to_string()),
                ..Default::default()
            })
            .await?;

        let apps = list
            .items
            .into_iter()
            .map(|deployment| self.make_app_for_deployment(deployment))
            .collect::<Result<Vec<App>, BackendError>>()?;

        Ok(apps)
    }

    async fn get_app_addr(&self, id: AppId) -> Result<(IpAddr, u16), BackendError> {
        let service_api: Api<Service> = Api::default_namespaced(self.client.clone());
        let list_params = ListParams::default().labels(&format!("app-controller-id={}", id));
        let list = service_api.list(&list_params).await?;

        // There should be only one service with the given ID.
        let service = list
            .items
            .into_iter()
            .next()
            .ok_or(BackendError::NotFound)?;

        // Get the IP address of the service.
        let raw = service
            .spec
            .ok_or(BackendError::InternalError(
                "Missing spec in service".to_string(),
            ))?
            .cluster_ip
            .ok_or(BackendError::InternalError(
                "Missing cluster IP in service".to_string(),
            ))?;

        IpAddr::from_str(&raw)
            .map(|ip| (ip, 5911))
            .map_err(|e| BackendError::InternalError(e.to_string()))
    }

    async fn get_app_output(
        &self,
        id: AppId,
        container_index: ContainerIndex,
    ) -> Result<ContainerOutput, BackendError> {
        // Get the pod for this app
        let pod_api: Api<Pod> = Api::default_namespaced(self.client.clone());
        let list_params = ListParams::default().labels(&format!("app-controller-id={}", id));
        let pods = pod_api.list(&list_params).await?;

        // Get the first pod (there should be only one for each app)
        let pod = pods.items.into_iter().next().unwrap();

        // Get the containers in the pod
        let spec = pod
            .spec
            .as_ref()
            .ok_or_else(|| BackendError::InternalError("Pod missing spec".to_string()))?;

        let container = spec
            .containers
            .get(container_index)
            .ok_or(BackendError::InvalidContainerIndex)?;

        let mut attached_process = pod_api
            .exec(
                "log retrieval",
                vec!["sh", "-c", "cat $AC_CONTAINER_OUTPUT"],
                &AttachParams {
                    container: Some(container.name.clone()),
                    stdin: false,
                    stdout: true,
                    stderr: false,
                    tty: false,
                    ..Default::default()
                },
            )
            .await?;

        let mut output = attached_process
            .stdout()
            .ok_or(BackendError::InternalError(
                "Failed to retrieve logs: no stdout".to_string(),
            ))?;

        let mut output_string = String::new();
        output
            .read_to_string(&mut output_string)
            .await
            .map_err(|e| BackendError::InternalError(format!("Failed to retrieve logs: {}", e)))?;

        attached_process.join().await.map_err(|_| {
            BackendError::InternalError("Failed to retrieve logs: process error".to_string())
        })?;

        Ok(output_string)
    }
}

fn extract_package(image_name: &str) -> Option<String> {
    image_name
        .rsplit('/')
        .next() // Get the last segment after the last `/`
        .and_then(|segment| segment.split(':').next()) // Split by `:` and get the part before the tag
        .map(|package| {
            package
                .chars()
                .filter(|c| c.is_alphanumeric())
                .map(|c| c.to_ascii_lowercase())
                .collect::<String>()
        })
}<|MERGE_RESOLUTION|>--- conflicted
+++ resolved
@@ -1,22 +1,14 @@
 use std::{collections::BTreeMap, net::IpAddr, str::FromStr};
 
 use crate::types::{
-<<<<<<< HEAD
     App, AppConfig, AppId, AppStatus, ContainerConfig, ContainerIndex, ContainerOutput,
-    InteractionModel,
-=======
-    App, AppConfig, AppId, AppStatus, ContainerConfig, ImagePullPolicy, InteractionModel,
->>>>>>> c525c24a
+    ImagePullPolicy, InteractionModel,
 };
 use k8s_openapi::{
     api::{
         apps::v1::{Deployment, DeploymentSpec},
         core::v1::{
-<<<<<<< HEAD
-            ConfigMap, Container, ContainerPort, EnvVar, HTTPGetAction, Pod, PodSpec,
-=======
-            ConfigMap, Container, ContainerPort, EnvVar, ExecAction, HTTPGetAction, PodSpec,
->>>>>>> c525c24a
+            ConfigMap, Container, ContainerPort, EnvVar, ExecAction, HTTPGetAction, Pod, PodSpec,
             PodTemplateSpec, Probe, SecurityContext, Service, ServicePort, ServiceSpec, Volume,
             VolumeMount,
         },
