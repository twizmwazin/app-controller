use std::{collections::BTreeMap, net::IpAddr, str::FromStr};

use crate::types::{
    App, AppConfig, AppId, AppStatus, ContainerConfig, ContainerIndex, ContainerOutput,
    InteractionModel,
};
use k8s_openapi::{
    api::{
        apps::v1::{Deployment, DeploymentSpec},
        core::v1::{
<<<<<<< HEAD
            ConfigMap, Container, ContainerPort, EnvVar, Pod, PodSpec, PodTemplateSpec,
            SecurityContext, Service, ServicePort, ServiceSpec, Volume, VolumeMount,
=======
            ConfigMap, Container, ContainerPort, EnvVar, HTTPGetAction, PodSpec, PodTemplateSpec,
            Probe, SecurityContext, Service, ServicePort, ServiceSpec, Volume, VolumeMount,
>>>>>>> aef137ef
        },
    },
    apimachinery::pkg::{apis::meta::v1::LabelSelector, util::intstr::IntOrString},
};
use kube::{
    api::{AttachParams, ListParams, ObjectMeta, Patch},
    Api, Client,
};
use poem_openapi::types::ParseFromParameter;
use tokio::io::AsyncReadExt;

use super::{AppControllerBackend, BackendError};

static X11_HOST_IMAGE: &str = "ghcr.io/twizmwazin/app-controller/x11-host";
static DOCKER_DIND_IMAGE: &str = "docker:dind";

/// KubernetesBackend implements the app controller backend using Kubernetes resources.
///
/// # Kubernetes Resources
///
/// Each app is represented by the following Kubernetes resources:
///
/// - A Kubernetes Deployment: Contains the main application containers and initialization
///   containers. The deployment has zero replicas when the app is stopped and one
///   replica when the app is running.
///
/// - A Kubernetes Service: Provides network access to the app, exposing ports for
///   VNC (5910) and VNC WebSocket (5911) connections.
///
/// - Kubernetes ConfigMaps: Created for containers with configuration data.
///   Stores the container configuration that's mounted into the specific container.
///
/// # Data Storage
///
/// App data is stored in Kubernetes as follows:
///
/// ## Labels:
/// - `app-controller-id`: Uniquely identifies the app resources (random 32-bit integer)
///
/// ## Annotations:
/// - `app-controller-name`: The app name
/// - `app-controller-interaction-model`: The app's interaction model
/// - `app-controller-always-pull-images`: "true" or "false" to control image pull policy
/// - `app-controller-enable-docker`: "true" or "false" to control Docker sidecar availability
/// - `app-controller-container-{index}-image`: Image for container at index
/// - `app-controller-container-{index}-config`: Config for container at index (if any)
/// - `app-controller-container-{index}-always-pull`: Always pull setting for container at index
///
/// ## App State:
/// - App state (running/stopped) is represented by the deployment's replica count:
///   - 0 replicas = stopped
///   - 1 replica = running
pub struct KubernetesBackend {
    client: Client,
}

impl KubernetesBackend {
    pub fn new(client: Client) -> Self {
        Self { client }
    }

    /// Retrieves a Kubernetes Deployment by app ID.
    ///
    /// This method finds the deployment by filtering on the `app-controller-id` label.
    /// Returns BackendError::NotFound if no deployment exists with the given ID.
    async fn get_deployment(&self, id: AppId) -> Result<Deployment, BackendError> {
        let deployment_api: Api<Deployment> = Api::default_namespaced(self.client.clone());
        // Find the deployment with the correct app-controller-id label
        let list_params = ListParams::default().labels(&format!("app-controller-id={}", id));
        let list = deployment_api.list(&list_params).await?;

        // There should be only one deployment with the given ID.
        let deployment = list
            .items
            .into_iter()
            .next()
            .ok_or(BackendError::NotFound)?;

        Ok(deployment)
    }

    /// Converts a Kubernetes Deployment into an App object.
    ///
    /// Extracts app information from the deployment's labels and annotations.
    fn make_app_for_deployment(&self, deployment: Deployment) -> Result<App, BackendError> {
        let name = deployment.metadata.name.unwrap_or("unknown".to_string());
        let id: u32 = deployment
            .metadata
            .labels
            .ok_or(BackendError::InternalError(format!(
                "Deployment {} missing labels",
                name
            )))?
            .get("app-controller-id")
            .ok_or(BackendError::InternalError(format!(
                "Deployment {} missing app-controller-id",
                name
            )))?
            .parse()
            .map_err(|_| {
                BackendError::InternalError(format!(
                    "Invalid app-controller-id label for deployment {}",
                    name
                ))
            })?;

        let annotations = deployment
            .metadata
            .annotations
            .ok_or(BackendError::InternalError(format!(
                "Deployment {} missing annotations",
                name
            )))?;

        // Get the basic app config
        let mut config = AppConfig {
            name: annotations
                .get("app-controller-name")
                .ok_or(BackendError::InternalError(format!(
                    "Missing app-controller-name annotation for deployment {}",
                    name
                )))?
                .to_string(),
            interaction_model: InteractionModel::parse_from_parameter(
                annotations.get("app-controller-interaction-model").ok_or(
                    BackendError::InternalError(format!(
                        "Missing app-controller-interaction-model annotation for deployment {}",
                        name
                    )),
                )?,
            )?,
            images: Vec::new(),
            containers: Vec::new(),
            always_pull_images: annotations
                .get("app-controller-always-pull-images")
                .map(|s| s == "true")
                .unwrap_or(false),
            enable_docker: annotations
                .get("app-controller-enable-docker")
                .map(|s| s == "true")
                .unwrap_or(false),
        };

        // Look for container-specific annotations
        let mut index = 0;
        while let Some(image) =
            annotations.get(&format!("app-controller-container-{}-image", index))
        {
            let container_config = ContainerConfig {
                image: image.to_string(),
                config: annotations
                    .get(&format!("app-controller-container-{}-config", index))
                    .map(|s| s.to_string()),
            };
            config.containers.push(container_config);
            index += 1;
        }

        Ok::<App, BackendError>(App {
            id: id.into(),
            config,
        })
    }
}

impl AppControllerBackend for KubernetesBackend {
    async fn create_app(&self, config: AppConfig) -> Result<App, BackendError> {
        // To create an app, we need a service and a deployment. The deployment
        // should have zero replicas initially.

        let unique_id: u32 = rand::random();
        let name = format!("{}-{:08x}", config.name, unique_id);

        let labels = BTreeMap::from([("app-controller-id".to_string(), format!("{}", unique_id))]);
        let mut annotations = BTreeMap::from([
            ("app-controller-name".to_string(), config.name.clone()),
            (
                "app-controller-interaction-model".to_string(),
                config.interaction_model.to_string(),
            ),
            (
                "app-controller-always-pull-images".to_string(),
                config.always_pull_images.to_string(),
            ),
            (
                "app-controller-enable-docker".to_string(),
                config.enable_docker.to_string(),
            ),
        ]);

        // Get the containers for this app
        let containers = config.get_containers();

        // Add container-specific annotations
        for (i, container) in containers.iter().enumerate() {
            annotations.insert(
                format!("app-controller-container-{}-image", i),
                container.image().to_string(),
            );

            if let Some(config) = container.config() {
                annotations.insert(
                    format!("app-controller-container-{}-config", i),
                    config.to_string(),
                );
            }
        }

        // Get container configs as a map from container index to config
        let container_configs = config.get_container_configs();

        // Create ConfigMaps for container configs
        let mut config_map_volumes = Vec::new();
        for (index, config_data) in &container_configs {
            let config_map_name = format!("{}-container-{}-config", name, index);
            let config_map = ConfigMap {
                metadata: ObjectMeta {
                    name: Some(config_map_name.clone()),
                    labels: Some(labels.clone()),
                    ..Default::default()
                },
                data: Some(BTreeMap::from([(
                    "config".to_string(),
                    config_data.clone(),
                )])),
                ..Default::default()
            };

            let config_map_api: Api<ConfigMap> = Api::default_namespaced(self.client.clone());
            config_map_api
                .create(&Default::default(), &config_map)
                .await?;

            // Add volume for this config map
            config_map_volumes.push((
                *index,
                Volume {
                    name: format!("container-{}-config", index),
                    config_map: Some(k8s_openapi::api::core::v1::ConfigMapVolumeSource {
                        name: config_map_name,
                        ..Default::default()
                    }),
                    ..Default::default()
                },
            ));
        }

        let service = Service {
            metadata: ObjectMeta {
                name: Some(name.clone()),
                labels: Some(labels.clone()),
                annotations: Some(annotations.clone()),
                ..Default::default()
            },
            spec: Some(ServiceSpec {
                selector: Some(labels.clone()),
                ports: Some(vec![
                    ServicePort {
                        name: Some("vnc".to_string()),
                        protocol: Some("TCP".to_string()),
                        port: 5910,
                        ..Default::default()
                    },
                    ServicePort {
                        name: Some("vnc-websocket".to_string()),
                        protocol: Some("TCP".to_string()),
                        port: 5911,
                        ..Default::default()
                    },
                ]),
                ..Default::default()
            }),
            ..Default::default()
        };

        let deployment = Deployment {
            metadata: ObjectMeta {
                name: Some(name.clone()),
                labels: Some(labels.clone()),
                annotations: Some(annotations.clone()),
                ..Default::default()
            },
            spec: Some(DeploymentSpec {
                replicas: Some(0),
                selector: LabelSelector {
                    match_labels: Some(labels.clone()),
                    ..Default::default()
                },
                template: PodTemplateSpec {
                    metadata: Some(ObjectMeta {
                        labels: Some(labels.clone()),
                        ..Default::default()
                    }),
                    spec: Some({
                        // Create a volume for container outputs
                        let output_volume = Volume {
                            name: "container-outputs".to_string(),
                            empty_dir: Some(k8s_openapi::api::core::v1::EmptyDirVolumeSource {
                                ..Default::default()
                            }),
                            ..Default::default()
                        };

                        // Add the output volume to the list of volumes
                        let mut all_volumes = config_map_volumes
                            .iter()
                            .map(|(_, v)| v.clone())
                            .collect::<Vec<Volume>>();
                        all_volumes.push(output_volume);

                        // Create the pod spec
                        PodSpec {
                            init_containers: Some({
                                let mut init_containers = vec![Container {
                                    name: "x11-host".to_string(),
                                    image: Some(X11_HOST_IMAGE.to_string()),
                                    ports: Some(vec![
                                        ContainerPort {
                                            container_port: 5910,
                                            ..Default::default()
                                        },
                                        ContainerPort {
                                            container_port: 5911,
                                            ..Default::default()
                                        },
                                    ]),
                                    restart_policy: Some("Always".to_string()),
                                    security_context: Some(SecurityContext {
                                        privileged: Some(true),
                                        ..Default::default()
                                    }),
                                    ..Default::default()
                                }];

                                // Add Docker sidecar container if Docker is enabled
                                if config.enable_docker {
                                    init_containers.push(Container {
                                        name: "docker-daemon".to_string(),
                                        image: Some(DOCKER_DIND_IMAGE.to_string()),
                                        command: Some(vec![
                                            "dockerd".to_string(),
                                            "--host=tcp://0.0.0.0:2375".to_string(),
                                            "--tls=false".to_string(),
                                        ]),
                                        restart_policy: Some("Always".to_string()),
                                        security_context: Some(SecurityContext {
                                            privileged: Some(true),
                                            ..Default::default()
                                        }),
                                        readiness_probe: Some(Probe {
                                            http_get: Some(HTTPGetAction {
                                                port: IntOrString::Int(2375),
                                                path: Some("/_ping".to_string()),
                                                ..Default::default()
                                            }),
                                            ..Default::default()
                                        }),
                                        ..Default::default()
                                    });
                                }

                                init_containers
                            }),
                            containers: containers
                                .iter()
                                .enumerate()
                                .map(|(index, container_spec)| {
                                    // Prepare environment variables
                                    let mut env_vars = vec![EnvVar {
                                        name: "DISPLAY".to_string(),
                                        value: Some(":0.0".to_string()),
                                        ..Default::default()
                                    }];

                                    // Add AC_CONTAINER_CONFIG env var if this container has config
                                    if container_configs.contains_key(&index) {
                                        env_vars.push(EnvVar {
                                            name: "AC_CONTAINER_CONFIG".to_string(),
                                            value: Some(
                                                "/etc/app-controller/config/config".to_string(),
                                            ),
                                            ..Default::default()
                                        });
                                    }

<<<<<<< HEAD
                                    // Add AC_CONTAINER_OUTPUT env var for all containers except X11
                                    let output_path = format!("/outputs/container-{}.log", index);
                                    env_vars.push(EnvVar {
                                        name: "AC_CONTAINER_OUTPUT".to_string(),
                                        value: Some(output_path),
                                        ..Default::default()
                                    });
=======
                                    // Add docker host env var if Docker is enabled
                                    if config.enable_docker {
                                        env_vars.push(EnvVar {
                                            name: "DOCKER_HOST".to_string(),
                                            value: Some("tcp://127.0.0.1:2375".to_string()),
                                            ..Default::default()
                                        });
                                    }
>>>>>>> aef137ef

                                    // Determine image pull policy
                                    let image_pull_policy = if config.always_pull_images {
                                        "Always".to_string()
                                    } else {
                                        "IfNotPresent".to_string()
                                    };

                                    // Prepare volume mounts
                                    let mut volume_mounts = Vec::new();

                                    // Add config volume mount if this container has config
                                    if container_configs.contains_key(&index) {
                                        volume_mounts.push(VolumeMount {
                                            name: format!("container-{}-config", index),
                                            mount_path: "/etc/app-controller/config".to_string(),
                                            ..Default::default()
                                        });
                                    }

<<<<<<< HEAD
                                    // Add output volume mount for all containers
                                    volume_mounts.push(VolumeMount {
                                        name: "container-outputs".to_string(),
                                        mount_path: "/outputs".to_string(),
                                        ..Default::default()
                                    });
=======
                                    let volume_mounts = if !volume_mounts.is_empty() {
                                        Some(volume_mounts)
                                    } else {
                                        None
                                    };
>>>>>>> aef137ef

                                    Container {
                                        name: format!(
                                            "{}-{}",
                                            extract_package(container_spec.image())
                                                .unwrap_or("unknown".to_string()),
                                            index
                                        ),
                                        image: Some(container_spec.image().to_string()),
                                        env: Some(env_vars),
                                        image_pull_policy: Some(image_pull_policy),
                                        volume_mounts: Some(volume_mounts),
                                        ..Default::default()
                                    }
                                })
                                .collect(),
                            volumes: Some(all_volumes),
                            ..Default::default()
                        }
                    }),
                },
                ..Default::default()
            }),
            ..Default::default()
        };

        // Create the service.
        let service_api: Api<Service> = Api::default_namespaced(self.client.clone());
        service_api.create(&Default::default(), &service).await?;

        // Create the deployment.
        let deployment_api: Api<Deployment> = Api::default_namespaced(self.client.clone());
        deployment_api
            .create(&Default::default(), &deployment)
            .await?;

        Ok(App {
            id: unique_id as u64,
            config,
        })
    }

    async fn start_app(&self, id: AppId) -> Result<AppStatus, BackendError> {
        // Starting an app means scaling up the deployment to 1 replica.

        let deployment = self.get_deployment(id).await?;
        let name = deployment.metadata.name.ok_or(BackendError::NotFound)?;
        let deployment_api: Api<Deployment> = Api::default_namespaced(self.client.clone());

        let patch = Patch::Merge(serde_json::json!({
            "spec": {
                "replicas": 1,
            },
        }));
        deployment_api
            .patch(&name, &Default::default(), &patch)
            .await?;

        Ok(AppStatus::Running)
    }

    async fn stop_app(&self, id: AppId) -> Result<AppStatus, BackendError> {
        // Stopping an app means scaling down the deployment to 0 replicas.

        let deployment = self.get_deployment(id).await?;
        let name = deployment.metadata.name.ok_or(BackendError::NotFound)?;
        let deployment_api: Api<Deployment> = Api::default_namespaced(self.client.clone());

        let patch = Patch::Merge(serde_json::json!({
            "spec": {
                "replicas": 0,
            },
        }));
        deployment_api
            .patch(&name, &Default::default(), &patch)
            .await?;

        Ok(AppStatus::Stopped)
    }

    async fn delete_app(&self, id: AppId) -> Result<(), BackendError> {
        // Deleting an app means deleting the service and deployment.

        let deployment = self.get_deployment(id).await?;
        let name = deployment.metadata.name.ok_or(BackendError::NotFound)?;
        let service_api: Api<Service> = Api::default_namespaced(self.client.clone());
        let deployment_api: Api<Deployment> = Api::default_namespaced(self.client.clone());
        let config_map_api: Api<ConfigMap> = Api::default_namespaced(self.client.clone());

        // Delete all resources with the app-controller-id label
        let list_params = ListParams::default().labels(&format!("app-controller-id={}", id));
        let config_maps = config_map_api.list(&list_params).await?;
        for config_map in config_maps.items {
            if let Some(name) = config_map.metadata.name {
                config_map_api.delete(&name, &Default::default()).await?;
            }
        }

        service_api.delete(&name, &Default::default()).await?;
        deployment_api.delete(&name, &Default::default()).await?;

        Ok(())
    }

    async fn get_app(&self, id: AppId) -> Result<App, BackendError> {
        self.make_app_for_deployment(self.get_deployment(id).await?)
    }

    async fn get_all_apps(&self) -> Result<Vec<App>, BackendError> {
        let deployment_api: Api<Deployment> = Api::default_namespaced(self.client.clone());
        let list = deployment_api
            .list(&ListParams {
                label_selector: Some("app-controller-id".to_string()),
                ..Default::default()
            })
            .await?;

        let apps = list
            .items
            .into_iter()
            .map(|deployment| self.make_app_for_deployment(deployment))
            .collect::<Result<Vec<App>, BackendError>>()?;

        Ok(apps)
    }

    async fn get_app_addr(&self, id: AppId) -> Result<(IpAddr, u16), BackendError> {
        let service_api: Api<Service> = Api::default_namespaced(self.client.clone());
        let list_params = ListParams::default().labels(&format!("app-controller-id={}", id));
        let list = service_api.list(&list_params).await?;

        // There should be only one service with the given ID.
        let service = list
            .items
            .into_iter()
            .next()
            .ok_or(BackendError::NotFound)?;

        // Get the IP address of the service.
        let raw = service
            .spec
            .ok_or(BackendError::InternalError(
                "Missing spec in service".to_string(),
            ))?
            .cluster_ip
            .ok_or(BackendError::InternalError(
                "Missing cluster IP in service".to_string(),
            ))?;

        IpAddr::from_str(&raw)
            .map(|ip| (ip, 5911))
            .map_err(|e| BackendError::InternalError(e.to_string()))
    }

    async fn get_app_output(
        &self,
        id: AppId,
        container_index: ContainerIndex,
    ) -> Result<ContainerOutput, BackendError> {
        // Get the pod for this app
        let pod_api: Api<Pod> = Api::default_namespaced(self.client.clone());
        let list_params = ListParams::default().labels(&format!("app-controller-id={}", id));
        let pods = pod_api.list(&list_params).await?;

        // Get the first pod (there should be only one for each app)
        let pod = pods.items.into_iter().next().unwrap();

        // Get the containers in the pod
        let spec = pod
            .spec
            .as_ref()
            .ok_or_else(|| BackendError::InternalError("Pod missing spec".to_string()))?;

        let container = spec
            .containers
            .get(container_index)
            .ok_or(BackendError::InvalidContainerIndex)?;

        let mut attached_process = pod_api
            .exec(
                "log retrieval",
                vec!["sh", "-c", "cat $AC_CONTAINER_OUTPUT"],
                &AttachParams {
                    container: Some(container.name.clone()),
                    stdin: false,
                    stdout: true,
                    stderr: false,
                    tty: false,
                    ..Default::default()
                },
            )
            .await?;

        let mut output = attached_process
            .stdout()
            .ok_or(BackendError::InternalError(
                "Failed to retrieve logs: no stdout".to_string(),
            ))?;

        let mut output_string = String::new();
        output
            .read_to_string(&mut output_string)
            .await
            .map_err(|e| BackendError::InternalError(format!("Failed to retrieve logs: {}", e)))?;

        attached_process.join().await.map_err(|_| {
            BackendError::InternalError("Failed to retrieve logs: process error".to_string())
        })?;

        Ok(output_string)
    }
}

fn extract_package(image_name: &str) -> Option<String> {
    image_name
        .rsplit('/')
        .next() // Get the last segment after the last `/`
        .and_then(|segment| segment.split(':').next()) // Split by `:` and get the part before the tag
        .map(|package| {
            package
                .chars()
                .filter(|c| c.is_alphanumeric())
                .map(|c| c.to_ascii_lowercase())
                .collect::<String>()
        })
}<|MERGE_RESOLUTION|>--- conflicted
+++ resolved
@@ -8,13 +8,9 @@
     api::{
         apps::v1::{Deployment, DeploymentSpec},
         core::v1::{
-<<<<<<< HEAD
-            ConfigMap, Container, ContainerPort, EnvVar, Pod, PodSpec, PodTemplateSpec,
-            SecurityContext, Service, ServicePort, ServiceSpec, Volume, VolumeMount,
-=======
-            ConfigMap, Container, ContainerPort, EnvVar, HTTPGetAction, PodSpec, PodTemplateSpec,
-            Probe, SecurityContext, Service, ServicePort, ServiceSpec, Volume, VolumeMount,
->>>>>>> aef137ef
+            ConfigMap, Container, ContainerPort, EnvVar, HTTPGetAction, Pod, PodSpec,
+            PodTemplateSpec, Probe, SecurityContext, Service, ServicePort, ServiceSpec, Volume,
+            VolumeMount,
         },
     },
     apimachinery::pkg::{apis::meta::v1::LabelSelector, util::intstr::IntOrString},
@@ -400,7 +396,6 @@
                                         });
                                     }
 
-<<<<<<< HEAD
                                     // Add AC_CONTAINER_OUTPUT env var for all containers except X11
                                     let output_path = format!("/outputs/container-{}.log", index);
                                     env_vars.push(EnvVar {
@@ -408,7 +403,7 @@
                                         value: Some(output_path),
                                         ..Default::default()
                                     });
-=======
+
                                     // Add docker host env var if Docker is enabled
                                     if config.enable_docker {
                                         env_vars.push(EnvVar {
@@ -417,7 +412,6 @@
                                             ..Default::default()
                                         });
                                     }
->>>>>>> aef137ef
 
                                     // Determine image pull policy
                                     let image_pull_policy = if config.always_pull_images {
@@ -438,20 +432,18 @@
                                         });
                                     }
 
-<<<<<<< HEAD
                                     // Add output volume mount for all containers
                                     volume_mounts.push(VolumeMount {
                                         name: "container-outputs".to_string(),
                                         mount_path: "/outputs".to_string(),
                                         ..Default::default()
                                     });
-=======
+
                                     let volume_mounts = if !volume_mounts.is_empty() {
                                         Some(volume_mounts)
                                     } else {
                                         None
                                     };
->>>>>>> aef137ef
 
                                     Container {
                                         name: format!(
@@ -463,7 +455,7 @@
                                         image: Some(container_spec.image().to_string()),
                                         env: Some(env_vars),
                                         image_pull_policy: Some(image_pull_policy),
-                                        volume_mounts: Some(volume_mounts),
+                                        volume_mounts,
                                         ..Default::default()
                                     }
                                 })
